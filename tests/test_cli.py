--- conflicted
+++ resolved
@@ -2,29 +2,20 @@
 from eemeter import cli
 
 def test_cli():
-<<<<<<< HEAD
-	runner = CliRunner()
-	result = runner.invoke(cli.sample)
-	assert result.exit_code == 0
-
-def test_cli_analyze_returns_meter_output_with_derivatives():
-        retval = cli._analyze('eemeter/sample_data')
-        series = [i['series'] for i in retval[0]['derivatives']]
-        assert "Baseline model, reporting period" in series
-=======
     runner = CliRunner()
     result = runner.invoke(cli.sample)
     assert result.exit_code == 0
 
+    
 def test_trace_builder():
     path = cli._get_sample_inputs_path()
     projects, trace_objects = cli._load_projects_and_traces(path)
     assert len(trace_objects[0].data) == 2*24*365 + 1
 
+    
 def test_cli_analyze_returns_meter_output_with_derivatives():
     path = cli._get_sample_inputs_path()
     retval = cli._analyze(path)
     series = [i['series'] for i in retval[0]['derivatives']]
     assert "Baseline model, reporting period" in series
-    assert retval[0]
->>>>>>> 5a1f91ba
+    assert retval[0]