import numpy as np
import pandas as pd

__all__ = ("ModelMetrics",)


def _compute_r_squared(combined):
    return combined[["predicted", "observed"]].corr().iloc[0, 1] ** 2


def _compute_r_squared_adj(r_squared, length, num_parameters):
    return 1 - (1 - r_squared) * (length - 1) / (length - num_parameters - 1)

def _compute_rmse(combined):
    return (combined["residuals"].astype(float) ** 2).mean() ** 0.5


def _compute_rmse_adj(combined, length, num_parameters):
    return (
        (combined["residuals"].astype(float) ** 2).sum() / (length - num_parameters)
    ) ** 0.5


def _compute_cvrmse(rmse, observed_mean):
    return rmse / observed_mean


def _compute_cvrmse_adj(rmse_adj, observed_mean):
    return rmse_adj / observed_mean


def _compute_mape(combined):
    return (combined["residuals"] / combined["observed"]).abs().mean()


def _compute_nmae(combined):
    return (combined["residuals"].astype(float).abs().sum()) / (
        combined["observed"].sum()
    )


def _compute_nmbe(combined):
    return combined["residuals"].astype(float).sum() / combined["observed"].sum()


def _compute_autocorr_resid(combined, autocorr_lags):
    return combined["residuals"].autocorr(lag=autocorr_lags)


def _json_safe_float(number):
    """
    JSON serialization for infinity can be problematic.
    See https://docs.python.org/2/library/json.html#basic-usage
    This function returns None if `number` is infinity or negative infinity.

    If the `number` cannot be converted to float, this will raise an exception.
    """
    if number is None:
        return None

    if isinstance(number, float):
<<<<<<< HEAD
        return None if math.isinf(number) else number

    # errors if number is not float compatible
=======
        return None if np.isinf(number) or np.isnan(number) else number

    # Number might be string or some other type, try converting to float,
    # will raise exception if not a valid data type.
>>>>>>> 47e77ae3
    return float(number)


class ModelMetrics(object):
    """ Contains measures of model fit and summary statistics on the input series.

    Parameters
    ----------
    observed_input : :any:`pandas.Series`
        Series with :any:`pandas.DatetimeIndex` with a set of electricity or
        gas meter values.
    predicted_input : :any:`pandas.Series`
        Series with :any:`pandas.DatetimeIndex` with a set of electricity or
        gas meter values.
    num_parameters : :any:`int`, optional
        The number of parameters (excluding the intercept) used in the
        regression from which the predictions were derived.
    autocorr_lags : :any:`int`, optional
        The number of lags to use when calculating the autocorrelation of the
        residuals

    Attributes
    ----------
    observed_length : :any:`int`
        The length of the observed_input series.
    predicted_length : :any:`int`
        The length of the predicted_input series.
    merged_length : :any:`int`
        The length of the dataframe resulting from the inner join of the
        observed_input series and the predicted_input series.
    observed_mean : :any:`float`
        The mean of the observed_input series.
    predicted_mean : :any:`float`
        The mean of the predicted_input series.
    observed_skew : :any:`float`
        The skew of the observed_input series.
    predicted_skew : :any:`float`
        The skew of the predicted_input series.
    observed_kurtosis : :any:`float`
        The excess kurtosis of the observed_input series.
    predicted_kurtosis : :any:`float`
        The excess kurtosis of the predicted_input series.
    observed_cvstd : :any:`float`
        The coefficient of standard deviation of the observed_input series.
    predicted_cvstd : :any:`float`
        The coefficient of standard deviation of the predicted_input series.
    r_squared : :any:`float`
        The r-squared of the model from which the predicted_input series was
        produced.
    r_squared_adj : :any:`float`
        The r-squared of the predicted_input series relative to the
        observed_input series, adjusted by the number of parameters in the model.
    cvrmse : :any:`float`
        The coefficient of variation (root-mean-squared error) of the
        predicted_input series relative to the observed_input series.
    cvrmse_adj : :any:`float`
        The coefficient of variation (root-mean-squared error) of the
        predicted_input series relative to the observed_input series, adjusted
        by the number of parameters in the model.
    mape : :any:`float`
        The mean absolute percent error of the predicted_input series relative
        to the observed_input series.
    mape_no_zeros : :any:`float`
        The mean absolute percent error of the predicted_input series relative
        to the observed_input series, with all time periods dropped where the
        observed_input series was not greater than zero.
    num_meter_zeros : :any:`int`
        The number of time periods for which the observed_input series was not
        greater than zero.
    nmae : :any:`float`
        The normalized mean absolute error of the predicted_input series
        relative to the observed_input series.
    nmbe : :any:`float`
        The normalized mean bias error of the predicted_input series relative
        to the observed_input series.
    autocorr_resid : :any:`float`
        The autocorrelation of the residuals (where the residuals equal the
        predicted_input series minus the observed_input series), measured
        using a number of lags equal to autocorr_lags.
    """

    def __init__(
        self, observed_input, predicted_input, num_parameters=1, autocorr_lags=1
    ):
        if num_parameters < 0:
            raise ValueError("num_parameters must be greater than or equal to zero")
        if autocorr_lags <= 0:
            raise ValueError("autocorr_lags must be greater than zero")

        observed = observed_input.to_frame().dropna()
        predicted = predicted_input.to_frame().dropna()
        observed.columns = ["observed"]
        predicted.columns = ["predicted"]

        self.observed_length = observed.shape[0]
        self.predicted_length = predicted.shape[0]

        if self.observed_length != self.predicted_length:
            raise ValueError("Input series are of different lengths")

        # Do an inner join on the two input series to make sure that we only
        # use observations with the same time stamps.
        combined = observed.merge(predicted, left_index=True, right_index=True)

        self.merged_length = combined.shape[0]

        # Calculate residuals because these are an input for most of the metrics.
        combined["residuals"] = combined.predicted - combined.observed

        self.num_parameters = num_parameters
        self.autocorr_lags = autocorr_lags

        self.observed_mean = combined["observed"].mean()
        self.predicted_mean = combined["predicted"].mean()

        self.observed_variance = combined["observed"].var(ddof=0)
        self.predicted_variance = combined["predicted"].var(ddof=0)

        self.observed_skew = combined["observed"].skew()
        self.predicted_skew = combined["predicted"].skew()

        self.observed_kurtosis = combined["observed"].kurtosis()
        self.predicted_kurtosis = combined["predicted"].kurtosis()

        self.observed_cvstd = combined["observed"].std() / self.observed_mean
        self.predicted_cvstd = combined["predicted"].std() / self.predicted_mean

        self.r_squared = _compute_r_squared(combined)
        self.r_squared_adj = _compute_r_squared_adj(
            self.r_squared, self.merged_length, self.num_parameters
        )

        self.rmse = _compute_rmse(combined)
        self.rmse_adj = _compute_rmse_adj(
            combined, self.merged_length, self.num_parameters
        )

        self.cvrmse = _compute_cvrmse(self.rmse, self.observed_mean)
        self.cvrmse_adj = _compute_cvrmse_adj(self.rmse_adj, self.observed_mean)

        # Create a new DataFrame with all rows removed where observed is
        # zero, so we can calculate a version of MAPE with the zeros excluded.
        # (Without the zeros excluded, MAPE becomes infinite when one observed
        # value is zero.)
        no_observed_zeros = combined[combined["observed"] > 0]

        self.mape = _compute_mape(combined)
        self.mape_no_zeros = _compute_mape(no_observed_zeros)

        self.num_meter_zeros = (self.merged_length) - no_observed_zeros.shape[0]

        self.nmae = _compute_nmae(combined)

        self.nmbe = _compute_nmbe(combined)

        self.autocorr_resid = _compute_autocorr_resid(combined, autocorr_lags)

    def __repr__(self):
        return (
            "ModelMetrics(merged_length={}, r_squared_adj={}, cvrmse_adj={}, "
            "mape_no_zeros={}, nmae={}, nmbe={}, autocorr_resid={})".format(
                self.merged_length,
                round(self.r_squared_adj, 3),
                round(self.cvrmse_adj, 3),
                round(self.mape_no_zeros, 3),
                round(self.nmae, 3),
                round(self.nmbe, 3),
                round(self.autocorr_resid, 3),
            )
        )

    def json(self):
        """ Return a JSON-serializable representation of this result.

        The output of this function can be converted to a serialized string
        with :any:`json.dumps`.
        """
        return {
            "observed_length": self.observed_length,
            "predicted_length": self.predicted_length,
            "merged_length": self.merged_length,
            "num_parameters": self.num_parameters,
            "observed_mean": _json_safe_float(self.observed_mean),
            "predicted_mean": _json_safe_float(self.predicted_mean),
            "observed_variance": _json_safe_float(self.observed_variance),
            "predicted_variance": _json_safe_float(self.predicted_variance),
            "observed_skew": _json_safe_float(self.observed_skew),
            "predicted_skew": _json_safe_float(self.predicted_skew),
            "observed_kurtosis": _json_safe_float(self.observed_kurtosis),
            "predicted_kurtosis": _json_safe_float(self.predicted_kurtosis),
            "observed_cvstd": _json_safe_float(self.observed_cvstd),
            "predicted_cvstd": _json_safe_float(self.predicted_cvstd),
            "r_squared": _json_safe_float(self.r_squared),
            "r_squared_adj": _json_safe_float(self.r_squared_adj),
            "rmse": _json_safe_float(self.rmse),
            "rmse_adj": _json_safe_float(self.rmse_adj),
            "cvrmse": _json_safe_float(self.cvrmse),
            "cvrmse_adj": _json_safe_float(self.cvrmse_adj),
            "mape": _json_safe_float(self.mape),
            "mape_no_zeros": _json_safe_float(self.mape_no_zeros),
            "num_meter_zeros": self.num_meter_zeros,
            "nmae": _json_safe_float(self.nmae),
            "nmbe": _json_safe_float(self.nmbe),
            "autocorr_resid": _json_safe_float(self.autocorr_resid),
        }<|MERGE_RESOLUTION|>--- conflicted
+++ resolved
@@ -59,16 +59,9 @@
         return None
 
     if isinstance(number, float):
-<<<<<<< HEAD
-        return None if math.isinf(number) else number
+        return None if np.isinf(number) or np.isnan(number) else number
 
     # errors if number is not float compatible
-=======
-        return None if np.isinf(number) or np.isnan(number) else number
-
-    # Number might be string or some other type, try converting to float,
-    # will raise exception if not a valid data type.
->>>>>>> 47e77ae3
     return float(number)
 
 
